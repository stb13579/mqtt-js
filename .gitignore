/node_modules
/package-lock.json
.env
/frontend/dist
/docs/internal
<<<<<<< HEAD
data/
=======
/data
>>>>>>> 52a5dacd
<|MERGE_RESOLUTION|>--- conflicted
+++ resolved
@@ -3,8 +3,4 @@
 .env
 /frontend/dist
 /docs/internal
-<<<<<<< HEAD
-data/
-=======
-/data
->>>>>>> 52a5dacd
+/data